--- conflicted
+++ resolved
@@ -17,11 +17,7 @@
 import functools
 import math
 import os
-<<<<<<< HEAD
-import pickle
 import types
-=======
->>>>>>> de1073d9
 import weakref
 
 from typing import Any, Callable, Dict, Optional, Protocol, Sequence, Tuple, Union
@@ -48,7 +44,8 @@
 CAN_USE_TRITON = False
 try:
   import triton
-  import triton.compiler as tc
+  from triton.compiler import code_generator as code_gen
+  from triton.compiler import compiler as tc
   import triton.language as tl
   from triton.runtime import autotuner
   import triton._C.libtriton.triton as _triton
@@ -132,6 +129,8 @@
 # alive by the jitted JAX function.
 _COMPILED_KERNEL_CACHE = weakref.WeakValueDictionary()
 
+def ptx_get_kernel_name(module) -> str:
+  return tc.get_kernel_name(module, pattern='// .globl')
 
 def compile_ttir(
     ttir,
@@ -145,23 +144,23 @@
   if dump:
     ttir.dump()
   try:
-    ttir = tc.optimize_triton_ir(ttir)
+    ttir = tc.optimize_ttir(ttir, compute_capability)
     ttgir = tc.ttir_to_ttgir(ttir, num_warps)
     ttgir = tc.optimize_ttgir(ttgir, num_stages, compute_capability)
   except RuntimeError as e:
     ttir.dump()
     raise ValueError("TTIR->TTGIR pass failed!") from e
+  if dump:
+    ttgir.dump()
   extern_libs = {}
   try:
     llir = tc.ttgir_to_llir(ttgir, extern_libs, compute_capability)
   except RuntimeError as e:
     ttgir.dump()
     raise ValueError("TTIR->TTGIR pass failed!") from e
-  if dump:
-    ttgir.dump()
   shared_mem = _triton.get_shared_memory_size(ttgir)
   ptx = str(tc.llir_to_ptx(llir, compute_capability))
-  name = tc.ptx_get_kernel_name(ptx)
+  name = ptx_get_kernel_name(ptx)
   cubin = tc.ptx_to_cubin(ptx, compute_capability)
   asm = dict(ttir=ttir, ttgir=ttgir, llir=llir, ptx=ptx, cubin=cubin)
   return name, asm, shared_mem
@@ -174,13 +173,8 @@
     num_warps,
     num_stages,
     metaparams,
-<<<<<<< HEAD
-    dump_binary_path,
+    dump: bool,
 ) -> Tuple[triton_kernel_call_lib.TritonKernel, Any]:
-=======
-    dump: bool,
-) -> triton_kernel_call_lib.TritonKernel:
->>>>>>> de1073d9
   signature = dict(enumerate(arg_dtypes))
   # TODO(sharadmv,zhangqiaorjc): handle differently aligned pointers
   # We assume that all arrays are aligned to 16 bytes, and Triton may use this
@@ -213,9 +207,11 @@
     # which is fine when we have multiple of the same GPU but this won't work in
     # general.
     device = 0
-    ttir = tc.ast_to_ttir(fn, signature, specialization, constants)
-    name, asm, shared_mem = compile_ttir(ttir, device=device, num_warps=num_warps,
-                                         num_stages=num_stages, dump=dump)
+    ttir = code_gen.ast_to_ttir(fn, signature, specialization, constants,
+                                debug=dump)
+    name, asm, shared_mem = compile_ttir(
+        ttir, device=device, num_warps=num_warps,
+        num_stages=num_stages, dump=dump)
 
     kernel = triton_kernel_call_lib.TritonKernel(
         asm["cubin"], name, num_warps, shared_mem
@@ -341,18 +337,11 @@
       kernel, specialization = get_or_create_triton_kernel(
           fn,
           arg_dtypes,
-<<<<<<< HEAD
           scalar_args,
           num_warps=params["num_warps"],
           num_stages=params["num_stages"],
           metaparams=dict(params["metaparams"]),
-          dump_binary_path=dump_binary_path,
-=======
-          num_warps=config.num_warps,
-          num_stages=config.num_stages,
-          metaparams=config_metaparams,
           dump=debug,
->>>>>>> de1073d9
       )
 
       kernel_params = []
